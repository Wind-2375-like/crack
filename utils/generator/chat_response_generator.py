--- conflicted
+++ resolved
@@ -44,12 +44,7 @@
         elif self.client_type == "gemini":
             self.client = GeminiChatClient(api_key=api_key.get("gemini_api_key"))
         elif self.client_type == "local":
-<<<<<<< HEAD
-            from utils.clients.local_chat_client import LocalChatClient
-            login(token=api_key.get("huggingface_api_key", None))
-=======
             # login(token=api_key.get("huggingface_api_key", None))
->>>>>>> 5f4bc12e
             self.client = LocalChatClient(model_name=model_name)
             
         self._usage = {}
